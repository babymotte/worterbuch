[package]
name = "worterbuch-cluster-orchestrator"
version = "1.4.0"
edition = "2024"
authors = ["Michael Bachmann <mbachmann@bbmsoft.net>"]
description = "An orchestrator for running Wörterbuch as a distributed cluster."
repository = "https://github.com/babymotte/worterbuch-cluster-orchestrator"
readme = "README.md"
license = "AGPL-3.0-or-later"
keywords = ["message", "broker", "data", "base", "pubsub"]
categories = ["database-implementations"]

[features]
jemalloc = ["worterbuch-common/jemalloc"]
default = ["jemalloc"]


[dependencies]
axum = { version = "0.8.7", features = ["http2"] }
clap = { version = "4.5.32", features = ["derive", "env"] }
gethostname = "1.0.0"
dotenvy = "0.15.7"
miette = { version = "7.4.0", features = ["fancy"] }
opentelemetry = "0.31.0"
opentelemetry-otlp = { version = "0.31.0", features = ["grpc-tonic"] }
opentelemetry-resource-detectors = "0.10.0"
opentelemetry-semantic-conventions = "0.31.0"
opentelemetry_sdk = "0.31.0"
rand = "0.9.0"
serde = { version = "1.0.219", features = ["derive"] }
serde_json = "1.0.140"
serde_yaml = "0.9.34"
supports-color = "3.0.2"
tokio = { version = "1.44.2", features = [
    "rt-multi-thread",
    "macros",
    "tracing",
    "net",
    "fs",
    "process",
] }
tokio-graceful-shutdown = { version = "0.19.0", features = ["tracing"] }
tower-http = { version = "0.6.2", features = ["trace", "cors"] }
tokio-process-terminate = "0.3.2"
tracing = "0.1.41"
tracing-opentelemetry = "0.32.0"
tracing-subscriber = { version = "0.3.20", features = ["env-filter"] }
thiserror = "2.0.12"
tikv-jemallocator = { version = "0.6.0", optional = true, features = [
    "profiling",
    "unprefixed_malloc_on_supported_platforms",
] }
<<<<<<< HEAD
worterbuch-common = { version = "1.4.0", path = "../worterbuch-common" }
=======
worterbuch-common = { version = "1.4.0-rc.10", path = "../worterbuch-common" }
hashbrown = "0.16.1"
>>>>>>> e97bb7ed

[lints.rust]
# unsafe_code = "forbid"

[lints.clippy]
all = "deny"
enum_glob_use = "deny"
# pedantic = "deny"
# nursery = "deny"
unwrap_used = "deny"<|MERGE_RESOLUTION|>--- conflicted
+++ resolved
@@ -50,12 +50,8 @@
     "profiling",
     "unprefixed_malloc_on_supported_platforms",
 ] }
-<<<<<<< HEAD
 worterbuch-common = { version = "1.4.0", path = "../worterbuch-common" }
-=======
-worterbuch-common = { version = "1.4.0-rc.10", path = "../worterbuch-common" }
-hashbrown = "0.16.1"
->>>>>>> e97bb7ed
+hashbrown = { version = "0.16.1", features = ["serde"] }
 
 [lints.rust]
 # unsafe_code = "forbid"
