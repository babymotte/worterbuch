use crate::server::common::{process_incoming_message, CloneableWbApi};
use anyhow::anyhow;
use futures::{
    sink::SinkExt,
    stream::{SplitSink, StreamExt},
};
use poem::{
    get, handler,
    http::StatusCode,
    listener::TcpListener,
    web::websocket::WebSocket,
    web::{
        websocket::{Message, WebSocketStream},
        Data, Query, Yaml,
    },
    EndpointExt, IntoResponse, Request, Result, Route,
};
use poem_openapi::{
    param::Path,
    payload::{Json, PlainText},
    OpenApi, OpenApiService,
};
use serde_json::Value;
use std::{
    collections::HashMap,
    env,
    net::{IpAddr, SocketAddr},
    time::{Duration, Instant},
};
use tokio::{
    select, spawn,
    sync::mpsc,
    time::{sleep, MissedTickBehavior},
};
use tokio_graceful_shutdown::SubsystemHandle;
use uuid::Uuid;
use worterbuch_common::{
    error::{Context, WorterbuchError, WorterbuchResult},
    quote, KeyValuePair, KeyValuePairs, ProtocolVersion, RegularKeySegment, ServerMessage,
};

const ASYNC_API_YAML: &'static str = include_str!("../../asyncapi.yaml");
const VERSION: &str = env!("CARGO_PKG_VERSION");

struct Api {
    worterbuch: CloneableWbApi,
    _subsys: SubsystemHandle,
}

#[OpenApi]
impl Api {
    #[oai(path = "/get/:key", method = "get")]
    async fn get(
        &self,
        Path(key): Path<String>,
        Query(params): Query<HashMap<String, String>>,
    ) -> Result<Json<KeyValuePair>> {
        let pointer = params.get("extract");
        match self.worterbuch.get(key).await {
            Ok((key, value)) => {
                if let Some(pointer) = pointer {
                    let key = key + pointer;
                    let extracted = value.pointer(pointer);
                    if let Some(extracted) = extracted {
                        Ok(Json(KeyValuePair {
                            key,
                            value: extracted.to_owned(),
                        }))
                    } else {
                        to_error_response(WorterbuchError::NoSuchValue(key))
                    }
                } else {
                    Ok(Json(KeyValuePair { key, value }))
                }
            }
            Err(e) => to_error_response(e),
        }
    }

    #[oai(path = "/get/raw/:key", method = "get")]
    async fn get_raw(
        &self,
        Path(key): Path<String>,
        Query(params): Query<HashMap<String, String>>,
    ) -> Result<PlainText<String>> {
        let pointer = params.get("extract");
        match self.worterbuch.get(key.clone()).await {
            Ok((_, value)) => {
                if let Some(pointer) = pointer {
                    let extracted = value.pointer(&pointer);
                    if let Some(value) = extracted {
                        match to_raw_string(value.to_owned()) {
                            Ok(text) => Ok(PlainText(text)),
                            Err(e) => to_error_response(e),
                        }
                    } else {
                        to_error_response(WorterbuchError::NoSuchValue(key + pointer))
                    }
                } else {
                    match to_raw_string(value) {
                        Ok(text) => Ok(PlainText(text)),
                        Err(e) => to_error_response(e),
                    }
                }
            }
            Err(e) => to_error_response(e),
        }
    }

    #[oai(path = "/pget/:pattern", method = "get")]
    async fn pget(&self, Path(pattern): Path<String>) -> Result<Json<KeyValuePairs>> {
        match self.worterbuch.pget(pattern).await {
            Ok(kvps) => Ok(Json(kvps)),
            Err(e) => to_error_response(e),
        }
    }

    #[oai(path = "/set/:key", method = "post")]
    async fn set(
        &self,
        Path(key): Path<String>,
        Json(value): Json<Value>,
    ) -> Result<Json<&'static str>> {
        match self.worterbuch.set(key, value).await {
            Ok(()) => {}
            Err(e) => return to_error_response(e),
        }
        Ok(Json("Ok"))
    }

    #[oai(path = "/publish/:key", method = "post")]
    async fn publish(
        &self,
        Path(key): Path<String>,
        Json(value): Json<Value>,
    ) -> Result<Json<&'static str>> {
        match self.worterbuch.publish(key, value).await {
            Ok(()) => {}
            Err(e) => return to_error_response(e),
        }
        Ok(Json("Ok"))
    }

    #[oai(path = "/delete/:key", method = "delete")]
    async fn delete(&self, Path(key): Path<String>) -> Result<Json<KeyValuePair>> {
        match self.worterbuch.delete(key).await {
            Ok(kvp) => {
                let kvp: KeyValuePair = kvp.into();
                Ok(Json(kvp))
            }
            Err(e) => to_error_response(e),
        }
    }

    #[oai(path = "/pdelete/:pattern", method = "delete")]
    async fn pdelete(&self, Path(pattern): Path<String>) -> Result<Json<KeyValuePairs>> {
        match self.worterbuch.pdelete(pattern).await {
            Ok(kvps) => Ok(Json(kvps)),
            Err(e) => to_error_response(e),
        }
    }

    #[oai(path = "/ls/:key", method = "get")]
    async fn ls(&self, Path(key): Path<String>) -> Result<Json<Vec<RegularKeySegment>>> {
        match self.worterbuch.ls(Some(key)).await {
            Ok(kvps) => Ok(Json(kvps)),
            Err(e) => to_error_response(e),
        }
    }

    #[oai(path = "/ls", method = "get")]
    async fn ls_root(&self) -> Result<Json<Vec<RegularKeySegment>>> {
        match self.worterbuch.ls(None).await {
            Ok(kvps) => Ok(Json(kvps)),
            Err(e) => to_error_response(e),
        }
    }
}

fn to_error_response<T>(e: WorterbuchError) -> Result<T> {
    match e {
        WorterbuchError::IllegalMultiWildcard(_)
        | WorterbuchError::IllegalWildcard(_)
        | WorterbuchError::MultiWildcardAtIllegalPosition(_)
        | WorterbuchError::NoSuchValue(_)
        | WorterbuchError::ReadOnlyKey(_) => Err(poem::Error::new(e, StatusCode::BAD_REQUEST)),
        e => Err(poem::Error::new(e, StatusCode::INTERNAL_SERVER_ERROR)),
    }
}

#[handler]
async fn ws(
    ws: WebSocket,
    Data(data): Data<&(CloneableWbApi, ProtocolVersion, SubsystemHandle)>,
    req: &Request,
) -> impl IntoResponse {
    log::info!("Client connected");
    let worterbuch = data.0.clone();
    let proto_version = data.1.to_owned();
    let subsys = data.2.to_owned();
    let remote = *req
        .remote_addr()
        .as_socket_addr()
        .expect("Client has no remote address.");
    ws.protocols(vec!["worterbuch"])
        .on_upgrade(move |socket| async move {
            if let Err(e) = serve(remote, worterbuch, socket, proto_version, subsys).await {
                log::error!("Error in WS connection: {e}");
            }
        })
}

#[handler]
fn asyncapi_spec_yaml(Data((server_url, api_version)): Data<&(String, String)>) -> Yaml<Value> {
    Yaml(async_api(server_url, api_version))
}

#[handler]
fn asyncapi_spec_json(Data((server_url, api_version)): Data<&(String, String)>) -> Json<Value> {
    Json(async_api(server_url, api_version))
}

fn async_api(server_url: &str, api_version: &str) -> Value {
    let (admin_name, admin_url, admin_email) = admin_data();

    let yaml_string = ASYNC_API_YAML
        .replace("${WS_SERVER_URL}", &quote(&server_url))
        .replace("${API_VERSION}", &quote(&api_version))
        .replace("${WORTERBUCH_VERSION}", VERSION)
        .replace("${WORTERBUCH_ADMIN_NAME}", &admin_name)
        .replace("${WORTERBUCH_ADMIN_URL}", &admin_url)
        .replace("${WORTERBUCH_ADMIN_EMAIL}", &admin_email);
    serde_yaml::from_str(&yaml_string).expect("cannot fail")
}

fn admin_data() -> (String, String, String) {
    let admin_name = env::var("WORTERBUCH_ADMIN_NAME").unwrap_or("<admin name>".to_owned());
    let admin_url = env::var("WORTERBUCH_ADMIN_URL").unwrap_or("<admin url>".to_owned());
    let admin_email = env::var("WORTERBUCH_ADMIN_EMAIL").unwrap_or("<admin email>".to_owned());
    (admin_name, admin_url, admin_email)
}

pub async fn start(
    worterbuch: CloneableWbApi,
    tls: bool,
    bind_addr: IpAddr,
    port: u16,
    public_addr: String,
    subsys: SubsystemHandle,
) -> Result<(), std::io::Error> {
    let proto = if tls { "wss" } else { "ws" };

    let proto_versions = worterbuch
        .supported_protocol_versions()
        .await
        .unwrap_or(Vec::new());

    let addr = format!("{bind_addr}:{port}");

    let api = Api {
        worterbuch: worterbuch.clone(),
        _subsys: subsys.clone(),
    };

    let api_path = "/api";
    let public_url = &format!("http://{public_addr}:{port}{api_path}");

    let api_service =
        OpenApiService::new(api, "Worterbuch", env!("CARGO_PKG_VERSION")).server(public_url);

    log::info!("Starting openapi service at {}", public_url);

    let swagger_ui = api_service.swagger_ui();
    let oapi_spec_json = api_service.spec_endpoint();
    let oapi_spec_yaml = api_service.spec_endpoint_yaml();

    let mut app = Route::new()
        .nest(api_path, api_service)
        .nest("/doc", swagger_ui)
        .nest("/api/json", oapi_spec_json)
        .nest("/api/yaml", oapi_spec_yaml)
        .nest(
            format!("/ws"),
            get(ws.data((
                worterbuch.clone(),
                proto_versions
                    .iter()
                    .last()
                    .expect("cannot be none")
                    .to_owned(),
                subsys.clone(),
            ))),
        );

    for proto_ver in proto_versions {
        let spec_data = (
            format!("{proto}://{public_addr}:{port}/ws"),
            format!("{proto_ver}"),
        );
        app = app
            .nest(
                format!("/asyncapi/{proto_ver}/yaml"),
                get(asyncapi_spec_yaml.data(spec_data.clone())),
            )
            .nest(
                format!("/asyncapi/{proto_ver}/json"),
                get(asyncapi_spec_json.data(spec_data)),
            )
            .nest(
                format!("/ws/{proto_ver}"),
                get(ws.data((worterbuch.clone(), proto_ver.to_owned()))),
            );
        log::info!(
            "Serving asyncapi json at http://{public_addr}:{port}/asyncapi/{proto_ver}/json"
        );
        log::info!(
            "Serving asyncapi yaml at http://{public_addr}:{port}/asyncapi/{proto_ver}/yaml"
        );
        log::info!("Serving ws endpoint at {proto}://{public_addr}:{port}/ws/{proto_ver}");
    }

    poem::Server::new(TcpListener::bind(addr))
        .run_with_graceful_shutdown(
            app,
            subsys.on_shutdown_requested(),
            Some(Duration::from_secs(1)),
        )
        .await
}

async fn serve(
    remote_addr: SocketAddr,
    worterbuch: CloneableWbApi,
    websocket: WebSocketStream,
    proto_version: ProtocolVersion,
    subsys: SubsystemHandle,
) -> anyhow::Result<()> {
    let client_id = Uuid::new_v4();

    log::info!("New client connected: {client_id} ({remote_addr})");

    worterbuch.connected(client_id, remote_addr).await?;

    log::debug!("Receiving messages from client {client_id} ({remote_addr}) …",);

    if let Err(e) = serve_loop(
        client_id,
        remote_addr,
        worterbuch.clone(),
        websocket,
        proto_version,
        subsys,
    )
    .await
    {
        log::error!("Error in serve loop: {e}");
    }

    worterbuch.disconnected(client_id, remote_addr).await?;

    Ok(())
}

type WebSocketSender = SplitSink<WebSocketStream, poem::web::websocket::Message>;

async fn serve_loop(
    client_id: Uuid,
    remote_addr: SocketAddr,
    worterbuch: CloneableWbApi,
    websocket: WebSocketStream,
    proto_version: ProtocolVersion,
    subsys: SubsystemHandle,
) -> anyhow::Result<()> {
    let config = worterbuch.config().await?;
    let send_timeout = config.send_timeout;
    let keepalive_timeout = config.keepalive_timeout;
    let mut keepalive_timer = tokio::time::interval(Duration::from_secs(1));
    let mut last_keepalive_tx = Instant::now();
    let mut last_keepalive_rx = Instant::now();
    let mut handshake_complete = false;
    keepalive_timer.set_missed_tick_behavior(MissedTickBehavior::Delay);

    let (mut ws_tx, mut ws_rx) = websocket.split();
    let (ws_send_tx, mut ws_send_rx) = mpsc::channel(config.channel_buffer_size);
    let (keepalive_tx_tx, mut keepalive_tx_rx) = mpsc::unbounded_channel();

    // websocket send loop
    let subsys_send = subsys.clone();
    spawn(async move {
        while let Some(msg) = ws_send_rx.recv().await {
            send_with_timeout(
                msg,
                &mut ws_tx,
                send_timeout,
                &keepalive_tx_tx,
                &subsys_send,
            )
            .await;
        }
    });

    loop {
        select! {
            recv = ws_rx.next() => if let Some(msg) = recv {
                match msg {
                    Ok(incoming_msg) => {
                        last_keepalive_rx = Instant::now();
                        if let Message::Text(text) = incoming_msg {
                            let (msg_processed, handshake) = process_incoming_message(
                                client_id,
                                &text,
                                &worterbuch,
                                &ws_send_tx,
                                &proto_version,
                            )
                            .await?;
                            handshake_complete |= msg_processed && handshake;
                            if !msg_processed {
                                break;
                            }
                        }
                    },
                    Err(e) => {
                        log::error!("Error in WebSocket connection: {e}");
                        break;
                    }
                }
            } else {
<<<<<<< HEAD
                log::warn!("WS stream of client {client_id} ({remote_addr}) closed.");
=======
                log::info!("WS stream of client {client_id} ({remote_addr}) closed.");
>>>>>>> d52b733b
                break;
            },
            recv = keepalive_tx_rx.recv() => match recv {
                Some(keepalive) => last_keepalive_tx = keepalive?,
                None => break,
            },
            _ = keepalive_timer.tick() => {
                // check how long ago the last websocket message was received
                check_client_keepalive(last_keepalive_rx, last_keepalive_tx, handshake_complete, client_id, keepalive_timeout)?;
                // send out websocket message if the last has been more than a second ago
                send_keepalive(last_keepalive_tx, &ws_send_tx, ).await?;
            }
        }
    }

    Ok(())
}

async fn send_keepalive(
    last_keepalive_tx: Instant,
    ws_send_tx: &mpsc::Sender<ServerMessage>,
) -> anyhow::Result<()> {
    if last_keepalive_tx.elapsed().as_secs() >= 1 {
        log::trace!("Sending keepalive");
        ws_send_tx.send(ServerMessage::Keepalive).await?;
    }
    Ok(())
}

fn check_client_keepalive(
    last_keepalive_rx: Instant,
    last_keepalive_tx: Instant,
    handshake_complete: bool,
    client_id: Uuid,
    keepalive_timeout: Duration,
) -> anyhow::Result<()> {
<<<<<<< HEAD
    let lag = last_keepalive_rx - last_keepalive_tx;
=======
    let lag = last_keepalive_tx - last_keepalive_rx;
>>>>>>> d52b733b

    if handshake_complete && lag >= Duration::from_secs(2) {
        log::warn!(
            "Client {} has been inactive for {} seconds …",
            client_id,
            lag.as_secs()
        );
    }

    if handshake_complete && lag >= keepalive_timeout {
        log::warn!(
            "Client {} has been inactive for too long. Disconnecting.",
            client_id
        );
        Err(anyhow!("Client has been inactive for too long"))
    } else {
        Ok(())
    }
}

async fn send_with_timeout(
    msg: ServerMessage,
    websocket: &mut WebSocketSender,
    send_timeout: Duration,
    result_handler: &mpsc::UnboundedSender<anyhow::Result<Instant>>,
    subsys: &SubsystemHandle,
) {
    let json = match serde_json::to_string(&msg) {
        Ok(it) => it,
        Err(e) => {
            handle_encode_error(e, subsys);
            return;
        }
    };

    let msg = Message::Text(json);
<<<<<<< HEAD

    select! {
        r = websocket.send(msg) => {
            if let Err(e) = r {
                result_handler.send(Err(e.into())).ok();
            } else {
                result_handler.send(Ok(Instant::now())).ok();
            }
        },
        _ = sleep(send_timeout) => {
            log::error!("Send timeout");
            result_handler.send(Err(anyhow!("Send timeout"))).ok();
        },
=======

    select! {
        r = websocket.send(msg) => {
            if let Err(e) = r {
                result_handler.send(Err(e.into())).ok();
            } else {
                result_handler.send(Ok(Instant::now())).ok();
            }
        },
        _ = sleep(send_timeout) => {
            log::error!("Send timeout");
            result_handler.send(Err(anyhow!("Send timeout"))).ok();
        },
    }
}

fn handle_encode_error(e: serde_json::Error, subsys: &SubsystemHandle) {
    log::error!("Failed to encode a value to JSON: {e}");
    subsys.request_global_shutdown();
}

fn to_raw_string(value: Value) -> WorterbuchResult<String> {
    match value {
        Value::String(text) => Ok(text),
        other => {
            let text = serde_json::to_string(&other).context(|| "invalid json".to_owned())?;
            Ok(text)
        }
>>>>>>> d52b733b
    }
}

fn handle_encode_error(e: serde_json::Error, subsys: &SubsystemHandle) {
    log::error!("Failed to encode a value to JSON: {e}");
    subsys.request_global_shutdown();
}<|MERGE_RESOLUTION|>--- conflicted
+++ resolved
@@ -426,11 +426,7 @@
                     }
                 }
             } else {
-<<<<<<< HEAD
-                log::warn!("WS stream of client {client_id} ({remote_addr}) closed.");
-=======
                 log::info!("WS stream of client {client_id} ({remote_addr}) closed.");
->>>>>>> d52b733b
                 break;
             },
             recv = keepalive_tx_rx.recv() => match recv {
@@ -467,11 +463,7 @@
     client_id: Uuid,
     keepalive_timeout: Duration,
 ) -> anyhow::Result<()> {
-<<<<<<< HEAD
-    let lag = last_keepalive_rx - last_keepalive_tx;
-=======
     let lag = last_keepalive_tx - last_keepalive_rx;
->>>>>>> d52b733b
 
     if handshake_complete && lag >= Duration::from_secs(2) {
         log::warn!(
@@ -508,7 +500,6 @@
     };
 
     let msg = Message::Text(json);
-<<<<<<< HEAD
 
     select! {
         r = websocket.send(msg) => {
@@ -522,20 +513,6 @@
             log::error!("Send timeout");
             result_handler.send(Err(anyhow!("Send timeout"))).ok();
         },
-=======
-
-    select! {
-        r = websocket.send(msg) => {
-            if let Err(e) = r {
-                result_handler.send(Err(e.into())).ok();
-            } else {
-                result_handler.send(Ok(Instant::now())).ok();
-            }
-        },
-        _ = sleep(send_timeout) => {
-            log::error!("Send timeout");
-            result_handler.send(Err(anyhow!("Send timeout"))).ok();
-        },
     }
 }
 
@@ -551,11 +528,5 @@
             let text = serde_json::to_string(&other).context(|| "invalid json".to_owned())?;
             Ok(text)
         }
->>>>>>> d52b733b
-    }
-}
-
-fn handle_encode_error(e: serde_json::Error, subsys: &SubsystemHandle) {
-    log::error!("Failed to encode a value to JSON: {e}");
-    subsys.request_global_shutdown();
+    }
 }