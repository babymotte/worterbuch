use crate::{
    config::Config,
    stats::{SYSTEM_TOPIC_CLIENTS, SYSTEM_TOPIC_ROOT},
    store::{Store, StoreStats},
    subscribers::{LsSubscriber, Subscriber, Subscribers, SubscriptionId},
};
use serde::{Deserialize, Serialize};
use serde_json::{from_str, json, to_value, Value};
use std::{collections::HashMap, fmt::Display, net::SocketAddr};
use tokio::{
    fs::File,
    io::{AsyncReadExt, AsyncWriteExt},
    sync::mpsc::{unbounded_channel, UnboundedReceiver},
};
use uuid::Uuid;
use worterbuch_common::{
    error::{Context, WorterbuchError, WorterbuchResult},
    parse_segments, topic, GraveGoods, Handshake, Key, KeySegment, KeyValuePairs, LastWill,
    PStateEvent, Path, ProtocolVersion, ProtocolVersions, RegularKeySegment, RequestPattern,
    TransactionId,
};

pub type Subscriptions = HashMap<SubscriptionId, Vec<KeySegment>>;
pub type LsSubscriptions = HashMap<SubscriptionId, Vec<RegularKeySegment>>;

#[derive(Debug, Default, PartialEq, Serialize, Deserialize)]
pub struct Stats {
    store_stats: StoreStats,
}

impl Display for Stats {
    fn fmt(&self, f: &mut std::fmt::Formatter<'_>) -> std::fmt::Result {
        let str = serde_json::to_string(self).expect("serialization cannot fail");
        write!(f, "{str}")
    }
}

#[derive(Default)]
pub struct Worterbuch {
    config: Config,
    store: Store,
    subscriptions: Subscriptions,
    ls_subscriptions: LsSubscriptions,
    subscribers: Subscribers,
    last_wills: HashMap<Uuid, LastWill>,
    grave_goods: HashMap<Uuid, GraveGoods>,
    clients: HashMap<Uuid, SocketAddr>,
}

impl Worterbuch {
    pub fn config(&self) -> &Config {
        &self.config
    }

    pub fn with_config(config: Config) -> Worterbuch {
        Worterbuch {
            config,
            ..Default::default()
        }
    }

    pub fn from_json(json: &str, config: Config) -> WorterbuchResult<Worterbuch> {
        let mut store: Store = from_str(json).context(|| format!("Error parsing JSON"))?;
        store.count_entries();
        Ok(Worterbuch {
            config,
            store,
            ..Default::default()
        })
    }

    pub fn len(&self) -> usize {
        self.store.len()
    }

    pub fn supported_protocol_versions(&self) -> ProtocolVersions {
        vec![ProtocolVersion { major: 0, minor: 6 }]
    }

    pub fn handshake(
        &mut self,
        client_protocol_versions: &ProtocolVersions,
        last_will: LastWill,
        grave_goods: GraveGoods,
        client_id: Uuid,
    ) -> WorterbuchResult<Handshake> {
        let mut supported_protocol_versions = self.supported_protocol_versions();

        supported_protocol_versions.retain(|e| client_protocol_versions.contains(e));
        supported_protocol_versions.sort();
        let protocol_version = match supported_protocol_versions.into_iter().last() {
            Some(version) => version,
            None => return Err(WorterbuchError::ProtocolNegotiationFailed),
        };

        if !last_will.is_empty() {
            self.last_wills.insert(client_id, last_will);
        }

        if !grave_goods.is_empty() {
            self.grave_goods.insert(client_id, grave_goods);
        }

        let handshake = Handshake { protocol_version };

        Ok(handshake)
    }

    pub fn get(&self, key: &Key) -> WorterbuchResult<(String, Value)> {
        let path: Vec<RegularKeySegment> = parse_segments(key)?;

        match self.store.get(&path) {
            Some(value) => {
                let key_value = (key.to_owned(), value.to_owned());
                Ok(key_value)
            }
            None => Err(WorterbuchError::NoSuchValue(key.to_owned())),
        }
    }

    pub fn set(&mut self, key: Key, value: Value) -> WorterbuchResult<()> {
        let path: Vec<RegularKeySegment> = parse_segments(&key)?;

        let (changed, ls_subscribers) = self
            .store
            .insert(&path, value.clone())
            .map_err(|e| e.for_pattern(key.clone()))?;

        self.notify_ls_subscribers(ls_subscribers);
        self.notify_subscribers(path, key, value, changed, false);

        Ok(())
    }

    pub fn publish(&mut self, key: Key, value: Value) -> WorterbuchResult<()> {
        let path: Vec<RegularKeySegment> = parse_segments(&key)?;

        self.notify_subscribers(path, key, value, true, false);

        Ok(())
    }

    pub fn pget<'a>(&self, pattern: &str) -> WorterbuchResult<KeyValuePairs> {
        let path: Vec<KeySegment> = KeySegment::parse(pattern);
        self.store
            .get_matches(&path)
            .map_err(|e| e.for_pattern(pattern.to_owned()))
    }

    pub fn subscribe(
        &mut self,
        client_id: Uuid,
        transaction_id: TransactionId,
        key: Key,
        unique: bool,
    ) -> WorterbuchResult<(UnboundedReceiver<PStateEvent>, SubscriptionId)> {
        let path: Vec<KeySegment> = KeySegment::parse(&key);
        let matches = match self.get(&key) {
            Ok((key, value)) => Some((key, value)),
            Err(WorterbuchError::NoSuchValue(_)) => None,
            Err(e) => return Err(e),
        };
        let (tx, rx) = unbounded_channel();
        let subscription = SubscriptionId::new(client_id, transaction_id);
        let subscriber = Subscriber::new(subscription.clone(), path.clone(), tx.clone(), unique);
        self.subscribers.add_subscriber(&path, subscriber);
        if let Some((key, value)) = matches {
            tx.send(PStateEvent::KeyValuePairs(vec![(key, value).into()]))
                .expect("rx is neither closed nor dropped");
        }
        let subscription_id = SubscriptionId::new(client_id, transaction_id);
        self.subscriptions.insert(subscription_id, path);
        log::debug!("Total subscriptions: {}", self.subscriptions.len());
        self.set(
            topic!("$SYS", "subscriptions"),
            json!(self.subscriptions.len()),
        )?;

        let subs_key = topic!("$SYS", "clients", client_id, "subscriptions");
        self.set(
            topic!(
                subs_key,
                key.replace("/", "%2F")
                    .replace("?", "%3F")
                    .replace("#", "%23")
            ),
            json!(transaction_id),
        )?;
        let subs = self.ls(&Some(subs_key))?.len();
        self.set(
            topic!("$SYS", "clients", client_id, "subscriptions"),
            json!(subs),
        )?;
        Ok((rx, subscription))
    }

    pub fn psubscribe(
        &mut self,
        client_id: Uuid,
        transaction_id: TransactionId,
        pattern: RequestPattern,
        unique: bool,
    ) -> WorterbuchResult<(UnboundedReceiver<PStateEvent>, SubscriptionId)> {
        let path: Vec<KeySegment> = KeySegment::parse(&pattern);
        let matches = self.pget(&pattern)?;
        let (tx, rx) = unbounded_channel();
        let subscription = SubscriptionId::new(client_id, transaction_id);
        let subscriber = Subscriber::new(
            subscription.clone(),
            path.clone().into_iter().map(|s| s.to_owned()).collect(),
            tx.clone(),
            unique,
        );
        self.subscribers.add_subscriber(&path, subscriber);
        tx.send(PStateEvent::KeyValuePairs(matches))
            .expect("rx is neither closed nor dropped");
        let subscription_id = SubscriptionId::new(client_id, transaction_id);
        self.subscriptions.insert(subscription_id, path);
        log::debug!("Total subscriptions: {}", self.subscriptions.len());
        self.set(
            topic!("$SYS", "subscriptions"),
            json!(self.subscriptions.len()),
        )?;
        let subs_key = topic!("$SYS", "clients", client_id, "subscriptions");
        self.set(
            topic!(
                subs_key,
                pattern
                    .replace("/", "%2F")
                    .replace("?", "%3F")
                    .replace("#", "%23")
            ),
            json!(transaction_id),
        )?;
        let subs = self.ls(&Some(subs_key))?.len();
        self.set(
            topic!("$SYS", "clients", client_id, "subscriptions"),
            json!(subs),
        )?;
        Ok((rx, subscription))
    }

    pub fn subscribe_ls(
        &mut self,
        client_id: Uuid,
        transaction_id: TransactionId,
        parent: Option<Key>,
    ) -> WorterbuchResult<(UnboundedReceiver<Vec<RegularKeySegment>>, SubscriptionId)> {
        let children = self.ls(&parent).unwrap_or_else(|_| Vec::new());
        let path: Vec<RegularKeySegment> = parent
            .map(|p| p.split("/").map(ToOwned::to_owned).collect())
            .unwrap_or_else(|| Vec::new());
        let (tx, rx) = unbounded_channel();
        let subscription = SubscriptionId::new(client_id, transaction_id);
        let subscriber = LsSubscriber::new(subscription.clone(), path.clone(), tx.clone());
        self.store.add_ls_subscriber(&path, subscriber);
        tx.send(children).expect("rx is neither closed nor dropped");
        let subscription_id = SubscriptionId::new(client_id, transaction_id);
        self.ls_subscriptions.insert(subscription_id, path);
        log::debug!("Total ls subscriptions: {}", self.ls_subscriptions.len());
        Ok((rx, subscription))
    }

    pub fn export(&self) -> WorterbuchResult<Value> {
        let value = to_value(&self.store)
            .context(|| format!("Error generating JSON from worterbuch store during export"))?;
        Ok(value)
    }

    pub fn import(&mut self, json: &str) -> WorterbuchResult<Vec<(String, Value)>> {
        log::debug!("Parsing store data …");
        let store: Store =
            from_str(json).context(|| format!("Error parsing JSON during import"))?;
        log::debug!("Done. Merging nodes …");
        let imported_values = self.store.merge(store);

        for (key, val) in &imported_values {
            let path: Vec<RegularKeySegment> = parse_segments(&key)?;
            self.notify_subscribers(
                path,
                key.to_owned(),
                val.to_owned(),
                // TODO only pass true if the value actually changed
                true,
                false,
            );
        }

        Ok(imported_values)
    }

    pub async fn export_to_file(&self, file: &mut File) -> WorterbuchResult<()> {
        log::debug!("Exporting to {file:?} …");
        let json = self.export()?.to_string();
        let json_bytes = json.as_bytes();

        file.write_all(json_bytes)
            .await
            .context(|| format!("Error writing to file {file:?}"))?;
        log::debug!("Done.");
        Ok(())
    }

    pub async fn import_from_file(&mut self, path: &Path) -> WorterbuchResult<()> {
        log::info!("Importing from {path} …");
        let mut file = File::open(path)
            .await
            .context(|| format!("Error opening file {path:?}"))?;
        let mut contents = Vec::new();
        file.read_to_end(&mut contents)
            .await
            .context(|| format!("Error reading file {path}"))?;
        let json = String::from_utf8_lossy(&contents).to_string();
        self.import(&json)?;
        log::info!("Done.");
        Ok(())
    }

    pub fn unsubscribe(
        &mut self,
        client_id: Uuid,
        transaction_id: TransactionId,
    ) -> WorterbuchResult<()> {
        let subscription = SubscriptionId::new(client_id, transaction_id);
        self.do_unsubscribe(&subscription, client_id)
    }

    fn do_unsubscribe(
        &mut self,
        subscription: &SubscriptionId,
        client_id: Uuid,
    ) -> WorterbuchResult<()> {
        if let Some(path) = self.subscriptions.remove(&subscription) {
            self.internal_delete(
                topic!(
                    "$SYS",
                    "clients",
                    client_id,
                    "subscriptions",
                    path.iter()
                        .map(ToString::to_string)
                        .collect::<Vec<String>>()
                        .join("/")
                        .replace("/", "%2F")
                        .replace("?", "%3F")
                        .replace("#", "%23")
                ),
                true,
            )?;
            log::debug!("Remaining subscriptions: {}", self.subscriptions.len());
            self.set(
                topic!("$SYS", "subscriptions"),
                json!(self.subscriptions.len()),
            )?;
            if self.subscribers.unsubscribe(&path, &subscription) {
                Ok(())
            } else {
                Err(WorterbuchError::NotSubscribed)
            }
        } else {
            Err(WorterbuchError::NotSubscribed)
        }
    }

    pub fn unsubscribe_ls(
        &mut self,
        client_id: Uuid,
        transaction_id: TransactionId,
    ) -> WorterbuchResult<()> {
        let subscription = SubscriptionId::new(client_id, transaction_id);
        self.do_unsubscribe_ls(&subscription)
    }

    fn do_unsubscribe_ls(&mut self, subscription: &SubscriptionId) -> WorterbuchResult<()> {
        if let Some(path) = self.ls_subscriptions.remove(&subscription) {
            log::debug!(
                "Remaining ls subscriptions: {}",
                self.ls_subscriptions.len()
            );
            if self.store.unsubscribe_ls(&path, &subscription) {
                Ok(())
            } else {
                Err(WorterbuchError::NotSubscribed)
            }
        } else {
            Err(WorterbuchError::NotSubscribed)
        }
    }

    fn notify_subscribers(
        &mut self,
        path: Vec<RegularKeySegment>,
        key: Key,
        value: Value,
        value_changed: bool,
        deleted: bool,
    ) {
        let subscribers = self.subscribers.get_subscribers(&path);

        let filtered_subscribers: Vec<Subscriber> = subscribers
            .into_iter()
            .filter(|s| value_changed || !s.is_unique())
            .collect();

        log::trace!(
            "Calling {} subscribers: {} = {:?}",
            filtered_subscribers.len(),
            key,
            value
        );
        for subscriber in filtered_subscribers {
            let kvps = vec![(key.clone(), value.clone()).into()];
            if let Err(e) = if deleted {
                subscriber.send(PStateEvent::Deleted(kvps))
            } else {
                subscriber.send(PStateEvent::KeyValuePairs(kvps))
            } {
                log::debug!("Error calling subscriber: {e}");
                self.subscribers.remove_subscriber(subscriber)
            }
        }
    }

    fn notify_ls_subscribers(&mut self, ls_subscribers: Vec<(Vec<LsSubscriber>, Vec<String>)>) {
        for (subscribers, new_children) in ls_subscribers {
            for subscriber in subscribers {
                if let Err(e) = subscriber.send(new_children.clone()) {
                    log::debug!("Error calling subscriber: {e}");
                    self.store.remove_ls_subscriber(subscriber)
                }
            }
        }
    }

<<<<<<< HEAD
    pub fn delete(&mut self, key: Key) -> WorterbuchResult<(String, Value)> {
        self.internal_delete(key, false)
    }

    fn internal_delete(
        &mut self,
        key: Key,
        allow_delete_sys: bool,
    ) -> WorterbuchResult<(String, Value)> {
=======
    pub fn delete(&mut self, key: Key) -> WorterbuchResult<(Key, Value)> {
>>>>>>> fe61f9a4
        let path: Vec<RegularKeySegment> = parse_segments(&key)?;

        if path.is_empty() || (path[0] == SYSTEM_TOPIC_ROOT && !allow_delete_sys) {
            return Err(WorterbuchError::ReadOnlyKey(key));
        }
        match self.store.delete(&path) {
            Some((value, ls_subscribers)) => {
                let key_value = (key.to_owned(), value.to_owned());
                self.notify_ls_subscribers(ls_subscribers);
                self.notify_subscribers(path, key.clone(), value.clone(), true, true);
                Ok(key_value)
            }
            None => Err(WorterbuchError::NoSuchValue(key)),
        }
    }

    pub fn pdelete(&mut self, pattern: RequestPattern) -> WorterbuchResult<KeyValuePairs> {
        self.internal_pdelete(pattern, false)
    }

    fn internal_pdelete(
        &mut self,
        pattern: RequestPattern,
        allow_delete_sys: bool,
    ) -> Result<Vec<worterbuch_common::KeyValuePair>, WorterbuchError> {
        let path: Vec<KeySegment> = KeySegment::parse(&pattern);

        if path.is_empty()
            || (&*(path[0]) == SYSTEM_TOPIC_ROOT && !allow_delete_sys)
            || path[0] == KeySegment::MultiWildcard
        {
            return Err(WorterbuchError::ReadOnlyKey(pattern));
        }

        match self
            .store
            .delete_matches(&path)
            .map_err(|e| e.for_pattern(pattern.to_owned()))
        {
            Ok((deleted, ls_subscribers)) => {
                self.notify_ls_subscribers(ls_subscribers);
                for kvp in &deleted {
                    let path = parse_segments(&kvp.key)?;
                    self.notify_subscribers(path, kvp.key.clone(), kvp.value.clone(), true, true);
                }
                Ok(deleted)
            }
            Err(e) => Err(e),
        }
    }

    pub fn ls(&self, parent: &Option<Key>) -> WorterbuchResult<Vec<RegularKeySegment>> {
        let path = parent
            .as_deref()
            .map(|p| p.split("/").collect())
            .unwrap_or_else(|| Vec::new());
        self.ls_path(&path)
    }

    fn ls_path<'s>(&self, path: &[&'s str]) -> WorterbuchResult<Vec<RegularKeySegment>> {
        let children = if !path.is_empty() {
            self.store.ls(path)
        } else {
            Some(self.store.ls_root())
        };

        match children {
            Some(children) => Ok(children),
            None => Err(WorterbuchError::NoSuchValue(path.join("/"))),
        }
    }

    pub fn connected(&mut self, client_id: Uuid, remote_addr: SocketAddr) {
        self.clients.insert(client_id, remote_addr);
        let client_count_key = topic!(SYSTEM_TOPIC_ROOT, SYSTEM_TOPIC_CLIENTS);
        if let Err(e) = self.set(client_count_key, json!(self.clients.len())) {
            log::error!("Error updating client count: {e}");
        }
    }

    pub fn disconnected(
        &mut self,
        client_id: Uuid,
        remote_addr: SocketAddr,
    ) -> WorterbuchResult<()> {
        self.internal_pdelete(topic!("$SYS", "clients", client_id, "#"), true)?;
        self.clients.remove(&client_id);
        let client_count_key = topic!(SYSTEM_TOPIC_ROOT, SYSTEM_TOPIC_CLIENTS);
        if let Err(e) = self.set(client_count_key, json!(self.clients.len())) {
            log::error!("Error updating client count: {e}");
        }

        let subscription_keys: Vec<SubscriptionId> = self
            .subscriptions
            .keys()
            .filter(|k| k.client_id == client_id)
            .map(ToOwned::to_owned)
            .collect();
        log::info!(
            "Removing {} subscription(s) of client {client_id} ({remote_addr}).",
            subscription_keys.len()
        );
        for subscription in subscription_keys {
            if let Err(e) = self.do_unsubscribe(&subscription, client_id) {
                log::error!("Inconsistent subscription state: {e}");
            }
        }

        if let Some(grave_goods) = self.grave_goods.remove(&client_id) {
            log::info!("Burying grave goods of client {client_id} ({remote_addr}).");

            for grave_good in grave_goods {
                log::debug!(
                    "Deleting grave good key of client {client_id} ({remote_addr}): {} ",
                    grave_good
                );
                if let Err(e) = self.pdelete(grave_good) {
                    log::error!("Error burying grave goods for client {client_id}: {e}")
                }
            }
        } else {
            log::info!("Client {client_id} ({remote_addr}) has no grave goods.");
        }

        if let Some(last_wills) = self.last_wills.remove(&client_id) {
            log::info!("Publishing last will of client {client_id} ({remote_addr}).");

            for last_will in last_wills {
                log::debug!(
                    "Setting last will of client {client_id} ({remote_addr}): {} = {}",
                    last_will.key,
                    last_will.value
                );
                if let Err(e) = self.set(last_will.key, last_will.value) {
                    log::error!("Error setting last will of client {client_id}: {e}")
                }
            }
        } else {
            log::info!("Client {client_id} ({remote_addr}) has no last will.");
        }

        self.set(
            topic!("$SYS", "subscriptions"),
            json!(self.subscriptions.len()),
        )?;

        Ok(())
    }
}<|MERGE_RESOLUTION|>--- conflicted
+++ resolved
@@ -171,7 +171,8 @@
         let subscription_id = SubscriptionId::new(client_id, transaction_id);
         self.subscriptions.insert(subscription_id, path);
         log::debug!("Total subscriptions: {}", self.subscriptions.len());
-        self.set(
+	// TODO config flag this        
+	self.set(
             topic!("$SYS", "subscriptions"),
             json!(self.subscriptions.len()),
         )?;
@@ -217,7 +218,8 @@
         let subscription_id = SubscriptionId::new(client_id, transaction_id);
         self.subscriptions.insert(subscription_id, path);
         log::debug!("Total subscriptions: {}", self.subscriptions.len());
-        self.set(
+        // TODO config flag this
+	self.set(
             topic!("$SYS", "subscriptions"),
             json!(self.subscriptions.len()),
         )?;
@@ -331,6 +333,7 @@
         client_id: Uuid,
     ) -> WorterbuchResult<()> {
         if let Some(path) = self.subscriptions.remove(&subscription) {
+        // TODO config flag this
             self.internal_delete(
                 topic!(
                     "$SYS",
@@ -348,6 +351,7 @@
                 true,
             )?;
             log::debug!("Remaining subscriptions: {}", self.subscriptions.len());
+        // TODO config flag this
             self.set(
                 topic!("$SYS", "subscriptions"),
                 json!(self.subscriptions.len()),
@@ -432,7 +436,6 @@
         }
     }
 
-<<<<<<< HEAD
     pub fn delete(&mut self, key: Key) -> WorterbuchResult<(String, Value)> {
         self.internal_delete(key, false)
     }
@@ -442,9 +445,6 @@
         key: Key,
         allow_delete_sys: bool,
     ) -> WorterbuchResult<(String, Value)> {
-=======
-    pub fn delete(&mut self, key: Key) -> WorterbuchResult<(Key, Value)> {
->>>>>>> fe61f9a4
         let path: Vec<RegularKeySegment> = parse_segments(&key)?;
 
         if path.is_empty() || (path[0] == SYSTEM_TOPIC_ROOT && !allow_delete_sys) {
@@ -530,6 +530,7 @@
         client_id: Uuid,
         remote_addr: SocketAddr,
     ) -> WorterbuchResult<()> {
+        // TODO config flag this
         self.internal_pdelete(topic!("$SYS", "clients", client_id, "#"), true)?;
         self.clients.remove(&client_id);
         let client_count_key = topic!(SYSTEM_TOPIC_ROOT, SYSTEM_TOPIC_CLIENTS);
@@ -586,6 +587,7 @@
             log::info!("Client {client_id} ({remote_addr}) has no last will.");
         }
 
+        // TODO config flag this
         self.set(
             topic!("$SYS", "subscriptions"),
             json!(self.subscriptions.len()),
